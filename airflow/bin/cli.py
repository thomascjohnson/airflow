--- conflicted
+++ resolved
@@ -121,12 +121,7 @@
         old_log = None
 
     subdir = process_subdir(args.subdir)
-<<<<<<< HEAD
     logging.root.handlers = []
-=======
-
-    logging.root.handlers=[]
->>>>>>> 6fd856e7
     logging.basicConfig(
         filename=filename,
         level=settings.LOGGING_LEVEL,
